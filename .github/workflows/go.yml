--- conflicted
+++ resolved
@@ -15,21 +15,12 @@
     name: Build ${{ matrix.go-version == '1.25' && '(latest)' || '(old)' }}
 
     steps:
-<<<<<<< HEAD
-      - uses: actions/checkout@v4
+      - uses: actions/checkout@v6
 
       - name: Set up Go
-        uses: actions/setup-go@v5
+        uses: actions/setup-go@v6
         with:
           go-version: ${{ matrix.go-version }}
-=======
-    - uses: actions/checkout@v6
-
-    - name: Set up Go
-      uses: actions/setup-go@v6
-      with:
-        go-version: ${{ matrix.go-version }}
->>>>>>> 11cf47c6
 
       - name: Build
         run: go build -v ./...
